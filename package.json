{
  "private": true,
  "name": "apollo-client-error-template",
  "version": "0.1.0",
  "devDependencies": {
<<<<<<< HEAD
    "react-scripts": "1.0.16"
=======
    "gh-pages": "^1.0.0",
    "react-scripts": "^1.0.10"
>>>>>>> 52c7c92c
  },
  "dependencies": {
    "apollo-cache-inmemory": "^1.0.0",
    "apollo-client": "^2.0.1",
    "apollo-link": "^1.0.0",
    "graphql": "^0.11.7",
    "graphql-tag": "^2.5.0",
    "react": "^16.0.0",
    "react-apollo": "2.0.0",
    "react-dom": "^16.0.0"
  },
  "scripts": {
    "start": "react-scripts start",
    "build": "react-scripts build",
    "test": "react-scripts test --env=jsdom",
    "deploy": "PUBLIC_URL=/react-apollo-error-template/$(git symbolic-ref --short HEAD) npm run build && gh-pages-clean && gh-pages -d build --dest $(git symbolic-ref --short HEAD) --remote"
  }
}<|MERGE_RESOLUTION|>--- conflicted
+++ resolved
@@ -3,12 +3,8 @@
   "name": "apollo-client-error-template",
   "version": "0.1.0",
   "devDependencies": {
-<<<<<<< HEAD
+    "gh-pages": "^1.0.0",
     "react-scripts": "1.0.16"
-=======
-    "gh-pages": "^1.0.0",
-    "react-scripts": "^1.0.10"
->>>>>>> 52c7c92c
   },
   "dependencies": {
     "apollo-cache-inmemory": "^1.0.0",
